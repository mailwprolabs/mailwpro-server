--- conflicted
+++ resolved
@@ -1,6 +1,6 @@
 [package]
 name = "store"
-version = "0.9.1"
+version = "0.9.2"
 edition = "2021"
 resolver = "2"
 
@@ -10,12 +10,8 @@
 trc = { path = "../trc" }
 rocksdb = { version = "0.22", optional = true, features = ["multi-threaded-cf"] }
 foundationdb = { version = "0.9.0", features = ["embedded-fdb-include", "fdb-7_1"], optional = true }
-<<<<<<< HEAD
+rusqlite = { version = "0.32", features = ["bundled"], optional = true }
 tikv-client = { version = "0.3.0", optional = true }
-rusqlite = { version = "0.31.0", features = ["bundled"], optional = true }
-=======
-rusqlite = { version = "0.32", features = ["bundled"], optional = true }
->>>>>>> 6b92961c
 rust-s3 = { version = "=0.35.0-alpha.2", default-features = false, features = ["tokio-rustls-tls", "no-verify-ssl"], optional = true }
 tokio = { version = "1.23", features = ["sync", "fs", "io-util"] }
 r2d2 = { version = "0.8.10", optional = true }
